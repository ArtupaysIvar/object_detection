--- conflicted
+++ resolved
@@ -129,13 +129,7 @@
     // Detection consistency buffer
     std::deque<bool> detection_buffer_;
     std::deque<double> confidence_buffer_; // NEW: Track confidence history
-<<<<<<< HEAD
     
-=======
-    tance increasing order. See DescriptorMatcher::match
-    for the details about query and train descriptors.
-     */
->>>>>>> 4ff4a63b
     // Flow analysis storage
     std::vector<cv::Point2f> prev_flow_points_;
 
@@ -377,7 +371,6 @@
     void updateDetectionBuffer(bool detection, double confidence) {
         detection_buffer_.push_back(detection);
         confidence_buffer_.push_back(confidence);
-<<<<<<< HEAD
         
         if (detection_buffer_.size() > detection_buffer_size_) {
             detection_buffer_.pop_front();
@@ -405,35 +398,6 @@
             return detection_count >= 1; // Just need one high-confidence detection
         }
         
-=======
-        
-        if (detection_buffer_.size() > detection_buffer_size_) {
-            detection_buffer_.pop_front();
-            confidence_buffer_.pop_front();
-        }
-    }
-
-    bool shouldTriggerConsistentDetection(double& avg_confidence) {
-        if (detection_buffer_.size() < detection_buffer_size_) {
-            return false;
-        }
-        
-        int detection_count = 0;
-        double confidence_sum = 0.0;
-        
-        for (size_t i = 0; i < detection_buffer_.size(); ++i) {
-            if (detection_buffer_[i]) detection_count++;
-            confidence_sum += confidence_buffer_[i];
-        }
-        
-        avg_confidence = confidence_sum / detection_buffer_.size();
-        
-        // Allow detection with fewer triggers if confidence is very high
-        if (avg_confidence >= excellent_confidence_threshold_) {
-            return detection_count >= 1; // Just need one high-confidence detection
-        }
-        
->>>>>>> 4ff4a63b
         return detection_count >= min_detections_for_trigger_;
     }
 
